--- conflicted
+++ resolved
@@ -1,10 +1,6 @@
 {
   "name": "fitfileviewer",
-<<<<<<< HEAD
-  "version": "6.2.0",
-=======
-  "version": "6.1.0",
->>>>>>> dbb1ddd0
+  "version": "5.9.0",
   "main": "main.js",
   "appid": "com.example.fitfileviewer",
   "displayName": "Fit File Viewer",
