import { showChartSelectionModal } from "../../ui/components/createSettingsHeader.js";
import { showNotification } from "../../ui/notifications/showNotification.js";
import { detectCurrentTheme } from "../../charts/theming/chartThemeUtils.js";

// JSZip is loaded globally via a script tag when export-all is used; reference retained only where actually accessed.

/**
 * @typedef {Object} ChartJSInstance
 * @property {HTMLCanvasElement} canvas - Chart canvas element
 * @property {Object} data - Chart data object
 * @property {Object} options - Chart options object
 * @property {Function} toBase64Image - Function to export chart as base64 image
 * @property {Function} update - Function to update chart
 * @property {Function} destroy - Function to destroy chart
 */

/**
 * @typedef {Object} GyazoConfig
 * @property {string} clientId - Gyazo client ID
 * @property {string} clientSecret - Gyazo client secret
 * @property {string} [redirectUri] - Gyazo redirect URI
 * @property {string} [tokenUrl] - Gyazo token URL
 * @property {string} [authUrl] - Gyazo auth URL
 * @property {string} [uploadUrl] - Gyazo upload URL
 */

/**
 * @typedef {Object} WindowExtensions
 * @property {Object} _chartjsInstances - Chart.js instances array
 * @property {Function} showNotification - Notification function
 * @property {Object} electronAPI - Electron API object
 * @property {any} JSZip - JSZip constructor
 */

/**
 * @typedef {Object} ExportResult
 * @property {boolean} success - Whether export was successful
 * @property {string} [url] - URL if uploaded
 * @property {string} [error] - Error message if failed
 */

// Export utilities
export const exportUtils = {
    /**
     * Validates a Chart.js instance
     * @param {ChartJSInstance} chart - Chart.js instance to validate
     * @returns {boolean} True if chart is valid, false otherwise
     */
    isValidChart(chart) {
        if (!chart) {
            console.warn("[exportUtils] Chart is null or undefined");
            return false;
        }

        /** @type {any} */
        const chartAny = /** @type {any} */ (chart);
        if (!chartAny.canvas) {
            console.warn("[exportUtils] Chart canvas is not available");
            return false;
        }

        if (!chartAny.canvas.width || !chartAny.canvas.height) {
            console.warn("[exportUtils] Chart canvas has invalid dimensions:", {
                width: chartAny.canvas.width,
                height: chartAny.canvas.height,
            });
            return false;
        }

        return true;
    },

    /**
     * Gets the theme background color for exports
     * @returns {string} Background color based on export theme setting
     */
    getExportThemeBackground() {
        const exportTheme = localStorage.getItem("chartjs_exportTheme");

        // Debug logging
        console.log("[exportUtils] exportTheme from localStorage:", exportTheme);

        // If no export theme is set, fall back to the current app theme
        let theme;
        if (exportTheme) {
            // Handle "auto" theme by detecting current theme
            if (exportTheme === "auto") {
                const currentTheme = detectCurrentTheme();
                console.log("[exportUtils] Auto theme detected as:", currentTheme);
                theme = currentTheme || "light";
            } else {
                theme = exportTheme;
                console.log("[exportUtils] Using explicit export theme:", theme);
            }
        } else {
            // Use current app theme as fallback, or default to "light"
            const currentTheme = detectCurrentTheme();
            console.log("[exportUtils] detectCurrentTheme() returned:", currentTheme);
            theme = currentTheme || "light";
            console.log("[exportUtils] Final fallback theme:", theme);
        }

        let backgroundColor;
        switch (theme) {
            case "dark":
                backgroundColor = "#1a1a1a";
                break;
            case "transparent":
                backgroundColor = "transparent";
                break;
            case "light":
            default:
                backgroundColor = "#ffffff";
                break;
        }

        console.log("[exportUtils] Final background color:", backgroundColor);
        return backgroundColor;
    },

    /**
     * Downloads chart as PNG image with theme-aware background
     * @param {ChartJSInstance} chart - Chart.js instance
     * @param {string} filename - Download filename
     */ async downloadChartAsPNG(chart, filename = "chart.png") {
        try {
            const backgroundColor = exportUtils.getExportThemeBackground(),
             link = document.createElement("a");
            link.download = filename;
            /** @type {any} */
            const chartAny = /** @type {any} */ (chart);
            link.href = chartAny.toBase64Image("image/png", 1.0, backgroundColor);
            document.body.appendChild(link);
            link.click();
            document.body.removeChild(link);
            showNotification(`Chart exported as ${filename}`, "success");
        } catch (error) {
            console.error("Error exporting chart as PNG:", error);
            showNotification("Failed to export chart as PNG", "error");
        }
    },

    /**
     * Creates a combined image of all charts
     * @param {ChartJSInstance[]} charts - Array of Chart.js instances
     * @param {string} filename - Download filename
     */ async createCombinedChartsImage(charts, filename = "combined-charts.png") {
        try {
            if (!charts || charts.length === 0) {
                throw new Error("No charts provided");
            }

            const backgroundColor = exportUtils.getExportThemeBackground(),
             combinedCanvas = document.createElement("canvas"),
             ctx = combinedCanvas.getContext("2d");
            if (!ctx) {
                throw new Error("Failed to get 2D context");
            }

            // Calculate dimensions for grid layout
            const cols = Math.ceil(Math.sqrt(charts.length)),
             rows = Math.ceil(charts.length / cols),
             chartWidth = 800,
             chartHeight = 400,
             padding = 20;

            combinedCanvas.width = cols * chartWidth + (cols - 1) * padding;
            combinedCanvas.height = rows * chartHeight + (rows - 1) * padding;

            // Set background
            if (backgroundColor !== "transparent") {
                if (ctx) {
                    ctx.fillStyle = backgroundColor;
                }
                if (ctx) {
                    ctx.fillRect(0, 0, combinedCanvas.width, combinedCanvas.height);
                }
            }

            // Draw each chart onto the combined canvas
            charts.forEach((/** @type {ChartJSInstance} */ chart, /** @type {number} */ index) => {
                const col = index % cols,
                 row = Math.floor(index / cols),
                 x = col * (chartWidth + padding),
                 y = row * (chartHeight + padding),

                // Create temporary canvas with theme background
                 tempCanvas = document.createElement("canvas");
                tempCanvas.width = chartWidth;
                tempCanvas.height = chartHeight;
                const tempCtx = tempCanvas.getContext("2d");
                if (!tempCtx) {
                    console.error("Failed to get temp canvas context");
                    return;
                }

                if (backgroundColor !== "transparent") {
                    const tempCtx = tempCanvas.getContext("2d");
                    if (tempCtx) {
                        tempCtx.fillStyle = backgroundColor;
                    }
                    if (tempCtx) {
                        tempCtx.fillRect(0, 0, chartWidth, chartHeight);
                    }
                }

                // Draw chart on temp canvas
                /** @type {any} */
                const chartAny = /** @type {any} */ (chart);
                if (tempCtx) {
                    tempCtx.drawImage(chartAny.canvas, 0, 0, chartWidth, chartHeight);
                }

                // Draw temp canvas onto combined canvas
                if (ctx) {
                    ctx.drawImage(tempCanvas, x, y);
                }
            });

            // Download the combined image
            const link = document.createElement("a");
            link.download = filename;
            link.href = combinedCanvas.toDataURL("image/png");
            document.body.appendChild(link);
            link.click();
            document.body.removeChild(link);

            showNotification("Combined charts exported", "success");
        } catch (error) {
            console.error("Error creating combined charts image:", /** @type {any} */ (error));
            showNotification("Failed to create combined image", "error");
        }
    },

    /**
     * Copies chart image to clipboard with theme background
     * @param {ChartJSInstance} chart - Chart.js instance
     */ async copyChartToClipboard(chart) {
        try {
            // Validate chart using utility function
            if (!exportUtils.isValidChart(chart)) {
                throw new Error("Invalid chart instance provided");
            }

            const backgroundColor = exportUtils.getExportThemeBackground(),
            /** @type {any} */
             chartAny = /** @type {any} */ (chart),

            // Create canvas with theme background
             canvas = document.createElement("canvas");
            canvas.width = chartAny.canvas.width;
            canvas.height = chartAny.canvas.height;
            const ctx = canvas.getContext("2d");
            if (!ctx) {
                throw new Error("Failed to get 2D context");
            }

            if (backgroundColor !== "transparent") {
                if (ctx) {
                    ctx.fillStyle = backgroundColor;
                }
                if (ctx) {
                    ctx.fillRect(0, 0, canvas.width, canvas.height);
                }
            }

            if (ctx) {
                ctx.drawImage(chartAny.canvas, 0, 0);
            }

            canvas.toBlob(async (blob) => {
                try {
                    if (!blob) {
                        throw new Error("Failed to create image blob");
                    }

                    await navigator.clipboard.write([new ClipboardItem({ "image/png": blob })]);
                    showNotification("Chart copied to clipboard", "success");
                } catch (clipboardError) {
                    console.error("Clipboard API failed:", /** @type {any} */ (clipboardError));
                    showNotification("Failed to copy chart to clipboard", "error");
                }
            }, "image/png");
        } catch (error) {
            console.error("Error copying chart to clipboard:", /** @type {any} */ (error));
            showNotification(`Failed to copy chart to clipboard: ${/** @type {any} */ (error).message}`, "error");
        }
    },

    /**
     * Copies combined charts image to clipboard
     * @param {ChartJSInstance[]} charts - Array of Chart.js instances
     */
    async copyCombinedChartsToClipboard(charts) {
        try {
            if (!charts || charts.length === 0) {
                throw new Error("No charts provided");
            }

            const backgroundColor = exportUtils.getExportThemeBackground(),
             combinedCanvas = document.createElement("canvas"),
             ctx = combinedCanvas.getContext("2d");
            if (!ctx) {
                throw new Error("Failed to get 2D context");
            }

            // Calculate dimensions for grid layout
            const cols = Math.ceil(Math.sqrt(charts.length)),
             rows = Math.ceil(charts.length / cols),
             chartWidth = 800,
             chartHeight = 400,
             padding = 20;

            combinedCanvas.width = cols * chartWidth + (cols - 1) * padding;
            combinedCanvas.height = rows * chartHeight + (rows - 1) * padding;

            // Set background
            if (backgroundColor !== "transparent") {
                if (ctx) {
                    ctx.fillStyle = backgroundColor;
                }
                if (ctx) {
                    ctx.fillRect(0, 0, combinedCanvas.width, combinedCanvas.height);
                }
            }

            // Draw each chart
            charts.forEach((/** @type {ChartJSInstance} */ chart, /** @type {number} */ index) => {
                const col = index % cols,
                 row = Math.floor(index / cols),
                 x = col * (chartWidth + padding),
                 y = row * (chartHeight + padding),

                 tempCanvas = document.createElement("canvas");
                tempCanvas.width = chartWidth;
                tempCanvas.height = chartHeight;
                const tempCtx = tempCanvas.getContext("2d");
                if (!tempCtx) {
                    console.error("Failed to get temp canvas context");
                    return;
                }

                if (backgroundColor !== "transparent") {
                    const tempCtx = tempCanvas.getContext("2d");
                    if (tempCtx) {
                        tempCtx.fillStyle = backgroundColor;
                    }
                    if (tempCtx) {
                        tempCtx.fillRect(0, 0, chartWidth, chartHeight);
                    }
                }

                /** @type {any} */
                const chartAny = /** @type {any} */ (chart);
                if (tempCtx) {
                    tempCtx.drawImage(chartAny.canvas, 0, 0, chartWidth, chartHeight);
                }
                if (ctx) {
                    ctx.drawImage(tempCanvas, x, y);
                }
            });

            // Copy to clipboard
            combinedCanvas.toBlob(async (blob) => {
                try {
                    if (!blob) {
                        throw new Error("Failed to create image blob");
                    }
                    await navigator.clipboard.write([new ClipboardItem({ "image/png": blob })]);
                    showNotification("Combined charts copied to clipboard", "success");
                } catch (clipboardError) {
                    console.error("Clipboard API failed:", /** @type {any} */ (clipboardError));
                    showNotification("Failed to copy combined charts to clipboard", "error");
                }
            }, "image/png");
        } catch (error) {
            console.error("Error copying combined charts to clipboard:", error);
            showNotification("Failed to copy combined charts to clipboard", "error");
        }
    },

    /**
     * Uploads image to Imgur and returns URL
     * @param {string} base64Image - Base64 encoded image
     * @returns {Promise<string>} Imgur URL
     */
    async uploadToImgur(base64Image) {
        const clientId = "0046ee9e30ac578", // User needs to replace this

        // Check if the client ID is the placeholder or default value
         defaultClientIds = ["0046ee9e30ac578", "YOUR_IMGUR_CLIENT_ID"];
        if (defaultClientIds.includes(clientId)) {
            throw new Error(
                "Imgur client ID not configured. Please add your Imgur client ID to the exportUtils.uploadToImgur function."
            );
        }

        try {
            const response = await fetch("https://api.imgur.com/3/image", {
                method: "POST",
                headers: {
                    Authorization: `Client-ID ${clientId}`,
                    "Content-Type": "application/json",
                },
                body: JSON.stringify({
                    image: base64Image.split(",")[1], // Remove data:image/png;base64, prefix
                    type: "base64",
                    title: "FitFileViewer Chart",
                    description: "Chart exported from FitFileViewer",
                }),
            });

            if (!response.ok) {
                throw new Error(`Imgur upload failed: ${response.status}`);
            }

            const data = await response.json();
            if (data.success) {
                return data.data.link;
            } 
                throw new Error("Imgur upload failed");
            
        } catch (error) {
            console.error("Error uploading to Imgur:", error);
            throw error;
        }
    },

    /**
     * Gets Gyazo configuration from user settings or defaults
     * @returns {Object} Gyazo configuration object
     */
    getGyazoConfig() {
        // Provide default demo credentials for easier onboarding
        // Obfuscated default credentials using multiple encoding layers
        const GyazoAppData1 = [
            0x6c, 0x63, 0x6f, 0x7a, 0x6f, 0x61, 0x6e, 0x44, 0x4a, 0x57, 0x76, 0x6f, 0x75, 0x39, 0x70, 0x6a, 0x6b, 0x42,
            0x6d, 0x50, 0x4a, 0x6c, 0x61, 0x30, 0x62, 0x4e, 0x67, 0x72, 0x54, 0x37, 0x59, 0x62, 0x73, 0x37, 0x69, 0x79,
            0x56, 0x77, 0x4f, 0x6c, 0x59, 0x45, 0x51,
        ],
         GyazoAppData2 = [
            0x77, 0x63, 0x68, 0x52, 0x46, 0x7a, 0x46, 0x5a, 0x75, 0x4f, 0x71, 0x32, 0x33, 0x4f, 0x69, 0x70, 0x48, 0x6b,
            0x63, 0x45, 0x49, 0x76, 0x51, 0x61, 0x31, 0x4b, 0x59, 0x30, 0x6c, 0x6a, 0x6f, 0x50, 0x66, 0x32, 0x71, 0x30,
            0x4d, 0x55, 0x62, 0x45, 0x6f, 0x53, 0x30,
        ],

        // Apply ROT13-like transformation as additional obfuscation layer
        /** @param {number[]} arr */  transform = (arr) =>
            arr.map((/** @type {number} */ code) => String.fromCharCode(code)).join(""),
        /** @param {string} str */  reverseTransform = (str) => str.split("").reverse().join(""),

        // Decode with multiple transformations
         defaultClientId = transform(GyazoAppData1),
         defaultClientSecret = reverseTransform(transform(GyazoAppData2.reverse()));

        return {
            clientId: localStorage.getItem("gyazo_client_id") || defaultClientId,
            clientSecret: localStorage.getItem("gyazo_client_secret") || defaultClientSecret,
            redirectUri: "http://localhost:3000/gyazo/callback",
            authUrl: "https://gyazo.com/oauth/authorize",
            tokenUrl: "https://gyazo.com/oauth/token",
            uploadUrl: "https://upload.gyazo.com/api/upload",
        };
    },

    /**
     * Saves Gyazo configuration to user settings
     * @param {string} clientId - Gyazo client ID
     * @param {string} clientSecret - Gyazo client secret
     */
    setGyazoConfig(clientId, clientSecret) {
        try {
            localStorage.setItem("gyazo_client_id", clientId);
            localStorage.setItem("gyazo_client_secret", clientSecret);
        } catch (error) {
            console.error("Error saving Gyazo configuration:", error);
        }
    },

    /**
     * Clears all Gyazo configuration and tokens
     */
    clearGyazoConfig() {
        try {
            localStorage.removeItem("gyazo_client_id");
            localStorage.removeItem("gyazo_client_secret");
            localStorage.removeItem("gyazo_access_token");
            localStorage.removeItem("gyazo_oauth_state");
        } catch (error) {
            console.error("Error clearing Gyazo configuration:", error);
        }
    },

    /**
     * Gets the stored Gyazo access token
     * @returns {string|null} Access token or null if not found
     */
    getGyazoAccessToken() {
        try {
            return localStorage.getItem("gyazo_access_token");
        } catch (error) {
            console.error("Error getting Gyazo access token:", error);
            return null;
        }
    },

    /**
     * Stores the Gyazo access token
     * @param {string} token - Access token to store
     */
    setGyazoAccessToken(token) {
        try {
            localStorage.setItem("gyazo_access_token", token);
        } catch (error) {
            console.error("Error storing Gyazo access token:", error);
        }
    },

    /**
     * Clears the stored Gyazo access token
     */
    clearGyazoAccessToken() {
        try {
            localStorage.removeItem("gyazo_access_token");
        } catch (error) {
            console.error("Error clearing Gyazo access token:", error);
        }
    },

    /**
     * Initiates Gyazo OAuth authentication
     * @returns {Promise<string>} Access token
     */
    async authenticateWithGyazo() {
        const config = exportUtils.getGyazoConfig();

        if (!(/** @type {any} */ (config).clientId) || !(/** @type {any} */ (config).clientSecret)) {
            exportUtils.showGyazoSetupGuide();
            throw new Error("Gyazo credentials not configured. Please complete the setup first.");
        }

        try {
            // Start the OAuth callback server
            const serverResult = await window.electronAPI.startGyazoServer(3000);
            if (!serverResult.success) {
                throw new Error(`Failed to start OAuth server: ${serverResult.message}`);
            }

            return new Promise((resolve, reject) => {
                // Generate a random state for CSRF protection
                const state = Math.random().toString(36).substring(2, 15) + Math.random().toString(36).substring(2, 15);
                localStorage.setItem("gyazo_oauth_state", state);

                // Update redirect URI to use the actual server port
                const redirectUri = `http://localhost:${serverResult.port}/gyazo/callback`,

                // Construct the authorization URL
                 authParams = new URLSearchParams({
                    client_id: /** @type {any} */ (config).clientId,
                    redirect_uri: redirectUri,
                    response_type: "code",
                    state,
                }),

                 authUrl = `${/** @type {any} */ (config).authUrl}?${authParams.toString()}`,

                // Listen for the OAuth callback from the main process
                 callbackHandler = async (/** @type {any} */ _event, /** @type {any} */ data) => {
                    try {
                        if (data.state !== state) {
                            throw new Error("Invalid state parameter. Possible CSRF attack.");
                        }

                        // Remove the listener
                        window.electronAPI.onIpc("gyazo-oauth-callback", () => {});

                        // Stop the server
                        await window.electronAPI.stopGyazoServer();

                        // Exchange code for token
                        const tokenData = await exportUtils.exchangeGyazoCodeForToken(data.code, redirectUri);

                        // Store the access token
                        exportUtils.setGyazoAccessToken(/** @type {any} */ (tokenData).access_token);

                        // Update status in any open account manager modal
                        const accountManagerModal = document.querySelector(".gyazo-account-manager-modal");
                        if (accountManagerModal) {
                            exportUtils.updateGyazoAuthStatus(/** @type {HTMLElement} */ (accountManagerModal));
                        }

                        // Close any open auth modal
                        const existingModal = document.querySelector(".gyazo-auth-modal-overlay");
                        if (existingModal) {
                            existingModal.remove();
                        }

                        resolve(/** @type {any} */ (tokenData).access_token);
                    } catch (error) {
                        // Stop the server on error
                        await window.electronAPI.stopGyazoServer();

                        // Close any open modal
                        const existingModal = document.querySelector(".gyazo-auth-modal-overlay");
                        if (existingModal) {
                            existingModal.remove();
                        }

                        reject(error);
                    }
                };

                // Set up the callback listener
                window.electronAPI.onIpc("gyazo-oauth-callback", callbackHandler);

                // Create a modal with OAuth instructions and link
                const modal = exportUtils.createGyazoAuthModal(authUrl, state, resolve, reject, true);
                document.body.appendChild(modal);
            });
        } catch (error) {
            // Stop the server if it was started
            try {
                await window.electronAPI.stopGyazoServer();
            } catch (stopError) {
                console.error("Failed to stop OAuth server:", stopError);
            }
            throw error;
        }
    },

    /**
     * Creates the Gyazo OAuth authentication modal
     * @param {string} authUrl - OAuth authorization URL
     * @param {string} _state - CSRF protection state (unused)
     * @param {Function} resolve - Promise resolve function
     * @param {Function} reject - Promise reject function
     * @param {boolean} useServer - Whether to use server
     * @returns {HTMLElement} Modal element
     */
    createGyazoAuthModal(authUrl, /** @type {any} */ _state, resolve, reject, useServer = false) {
        // Create modal overlay
        const overlay = document.createElement("div");
        overlay.className = "gyazo-auth-modal-overlay";
        overlay.style.cssText = `
            position: fixed;
            top: 0;
            left: 0;
            width: 100%;
            height: 100%;
            background: var(--color-overlay-bg);
            backdrop-filter: blur(8px);
            display: flex;
            justify-content: center;
            align-items: center;
            z-index: 10000;
        `;

        // Create modal content
        const modal = document.createElement("div");
        modal.style.cssText = `
            background: var(--color-modal-bg);
            border-radius: var(--border-radius);
            padding: 24px;
            max-width: 500px;
            width: 90%;
            max-height: 70vh;
            overflow-y: auto;
            border: 1px solid var(--color-glass-border);
            box-shadow: var(--color-box-shadow);
        `;

        const instructions = useServer
            ? `
            <div style="margin-bottom: 20px; color: var(--color-fg); line-height: 1.5;">
                <p>To upload charts to Gyazo, you need to authenticate with your Gyazo account.</p>
                <div style="margin: 16px 0; padding: 12px; background: var(--color-glass); border-radius: 8px;">
                    <strong>� Automatic Mode:</strong> Click the button below to open Gyazo authentication.
                    After you log in and authorize the app, this window will close automatically.
                </div>
            </div>
        `
            : `
            <div style="margin-bottom: 20px; color: var(--color-fg); line-height: 1.5;">
                <p>To upload charts to Gyazo, you need to authenticate with your Gyazo account.</p>
                <ol style="margin: 16px 0; padding-left: 20px;">
                    <li>Click "Open Gyazo Login" to open the authentication page in your browser</li>
                    <li>Log in to your Gyazo account and authorize the application</li>
                    <li>Copy the authorization code from the redirect page</li>
                    <li>Paste the code in the input field below</li>
                    <li>Click "Complete Authentication"</li>
                </ol>
            </div>
        `,

         codeInputSection = useServer
            ? ""
            : `
            <div style="margin-bottom: 16px;">
                <label style="display: block; margin-bottom: 8px; color: var(--color-fg); font-weight: 600;">
                    Authorization Code:
                </label>
                <input type="text" id="gyazo-auth-code" placeholder="Paste the authorization code here..." style="
                    width: 100%;
                    padding: 10px 12px;
                    border-radius: 8px;
                    border: 1px solid var(--color-border);
                    background: var(--color-glass);
                    color: var(--color-fg);
                    font-size: 14px;
                    box-sizing: border-box;
                ">
            </div>
        `,

         actionButtons = useServer
            ? `
            <div style="display: flex; gap: 8px;">
                <button id="gyazo-cancel-auth" style="
                    flex: 1;
                    padding: 12px;
                    background: var(--color-border-light);
                    border: 1px solid var(--color-border);
                    border-radius: 8px;
                    color: var(--color-fg-alt);
                    font-size: 14px;
                    cursor: pointer;
                    transition: var(--transition-smooth);
                ">
                    ❌ Cancel
                </button>
            </div>
        `
            : `
            <div style="display: flex; gap: 8px;">
                <button id="gyazo-complete-auth" style="
                    flex: 1;
                    padding: 12px;
                    background: var(--color-success);
                    border: none;
                    border-radius: 8px;
                    color: white;
                    font-size: 14px;
                    font-weight: 600;
                    cursor: pointer;
                    transition: var(--transition-smooth);
                ">
                    ✅ Complete Authentication
                </button>
                <button id="gyazo-cancel-auth" style="
                    flex: 1;
                    padding: 12px;
                    background: var(--color-border-light);
                    border: 1px solid var(--color-border);
                    border-radius: 8px;
                    color: var(--color-fg-alt);
                    font-size: 14px;
                    cursor: pointer;
                    transition: var(--transition-smooth);
                ">
                    ❌ Cancel
                </button>
            </div>
        `;

        modal.innerHTML = `
            <h3 style="margin: 0 0 16px 0; color: var(--color-modal-fg); text-align: center;">
                🔐 Gyazo Authentication
            </h3>
            ${instructions}
            <div style="margin-bottom: 16px;">
                <a href="${authUrl}"
                   data-external-link="true"
                   role="link"
                   tabindex="0"
                   id="gyazo-open-auth"
                   style="
                    display: block;
                    width: 100%;
                    padding: 12px;
                    background: var(--color-accent);
                    border: none;
                    border-radius: 8px;
                    color: var(--color-fg-alt);
                    font-size: 14px;
                    font-weight: 600;
                    cursor: pointer;
                    transition: var(--transition-smooth);
                    text-decoration: none;
                    text-align: center;
                    box-sizing: border-box;
                ">
                    🌐 Open Gyazo Login in Browser
                </a>
            </div>
            ${codeInputSection}
            ${actionButtons}
        `;

        // Event handlers
        const completeAuthBtn = modal.querySelector("#gyazo-complete-auth"),
         cancelBtn = modal.querySelector("#gyazo-cancel-auth"),
         codeInput = modal.querySelector("#gyazo-auth-code");

        // The external link will be handled by main-ui.js external link handler
        // No need for a click handler on the link itself

        if (completeAuthBtn && codeInput) {
            // Manual mode - handle authentication button
            completeAuthBtn.addEventListener("click", async () => {
                const code = /** @type {HTMLInputElement} */ (codeInput).value.trim();
                if (!code) {
                    showNotification("Please enter the authorization code", "error");
                    return;
                }

                try {
                    showNotification("Exchanging code for access token...", "info");
                    const tokenData = await exportUtils.exchangeGyazoCodeForToken(
                        code,
                        /** @type {any} */ (exportUtils.getGyazoConfig()).redirectUri
                    );
                    exportUtils.setGyazoAccessToken(/** @type {any} */ (tokenData).access_token);

                    document.body.removeChild(overlay);
                    showNotification("Gyazo authentication successful!", "success");
                    resolve(/** @type {any} */ (tokenData).access_token);
                } catch (error) {
                    console.error("Error completing Gyazo authentication:", error);
                    showNotification(`Authentication failed: ${/** @type {any} */ (error).message}`, "error");
                }
            });
        }

        if (cancelBtn) {
            cancelBtn.addEventListener("click", async () => {
                // Stop the server if using automatic mode
                if (useServer) {
                    try {
                        await window.electronAPI.stopGyazoServer();
                    } catch (error) {
                        console.error("Failed to stop OAuth server:", error);
                    }
                }

                document.body.removeChild(overlay);
                reject(new Error("User cancelled authentication"));
            });
        }

        // ESC key handler
        const handleEscape = async (/** @type {any} */ e) => {
            if (e.key === "Escape") {
                // Stop the server if using automatic mode
                if (useServer) {
                    try {
                        await window.electronAPI.stopGyazoServer();
                    } catch (error) {
                        console.error("Failed to stop OAuth server:", error);
                    }
                }

                document.body.removeChild(overlay);
                document.removeEventListener("keydown", handleEscape);
                reject(new Error("User cancelled authentication"));
            }
        };
        document.addEventListener("keydown", handleEscape);

        // Click outside to close
        overlay.addEventListener("click", async (/** @type {any} */ e) => {
            if (e.target === overlay) {
                // Stop the server if using automatic mode
                if (useServer) {
                    try {
                        await window.electronAPI.stopGyazoServer();
                    } catch (error) {
                        console.error("Failed to stop OAuth server:", error);
                    }
                }

                document.body.removeChild(overlay);
                reject(new Error("User cancelled authentication"));
            }
        });

        overlay.appendChild(modal);
        return overlay;
    },

    /**
     * Exchanges authorization code for access token
     * @param {string} code - Authorization code
     * @param {string} redirectUri - Redirect URI used in OAuth flow
     * @returns {Promise<Object>} Token data with access_token
     */
    async exchangeGyazoCodeForToken(code, redirectUri) {
        const config = exportUtils.getGyazoConfig(),

         tokenParams = new URLSearchParams({
            client_id: /** @type {any} */ (config).clientId,
            client_secret: /** @type {any} */ (config).clientSecret,
            redirect_uri: redirectUri,
            code,
            grant_type: "authorization_code",
        });

        try {
            const response = await fetch(/** @type {any} */ (config).tokenUrl, {
                method: "POST",
                headers: {
                    "Content-Type": "application/x-www-form-urlencoded",
                },
                body: tokenParams.toString(),
            });

            if (!response.ok) {
                const errorText = await response.text();
                throw new Error(`Token exchange failed: ${response.status} - ${errorText}`);
            }

            const data = await response.json();
            if (data.access_token) {
                return data;
            } 
                throw new Error("No access token returned from Gyazo");
            
        } catch (error) {
            console.error("Error exchanging code for token:", error);
            throw error;
        }
    },

    /**
     * Uploads image to Gyazo using the new API format
     * @param {string} base64Image - Base64 encoded image
     * @returns {Promise<string>} Gyazo URL
     */
    async uploadToGyazo(base64Image) {
        let accessToken = exportUtils.getGyazoAccessToken();

        // If no access token, try to authenticate
        if (!accessToken) {
            try {
                accessToken = await exportUtils.authenticateWithGyazo();
            } catch (error) {
                throw new Error(`Gyazo authentication required: ${/** @type {any} */ (error).message}`);
            }
        }

        try {
            // Convert base64 to blob for FormData
            const response = await fetch(base64Image),
             blob = await response.blob(),

            // Create FormData for multipart/form-data upload
             formData = new FormData();
            formData.append("access_token", accessToken);
            formData.append("imagedata", blob, "chart.png");

            const uploadResponse = await fetch(/** @type {any} */ (exportUtils.getGyazoConfig()).uploadUrl, {
                method: "POST",
                body: formData,
            });

            if (!uploadResponse.ok) {
                // If unauthorized, clear the token and try to re-authenticate
                if (uploadResponse.status === 401) {
                    exportUtils.clearGyazoAccessToken();
                    throw new Error("Gyazo access token expired. Please re-authenticate.");
                }

                const errorText = await uploadResponse.text();
                throw new Error(`Gyazo upload failed: ${uploadResponse.status} - ${errorText}`);
            }

            const data = await uploadResponse.json();
            if (data.permalink_url) {
                return data.permalink_url;
            } else if (data.url) {
                return data.url;
            } 
                throw new Error("No URL returned from Gyazo upload");
            
        } catch (error) {
            console.error("Error uploading to Gyazo:", error);

            // If it's an authentication error, clear the stored token
            if (
                /** @type {any} */ (error).message.includes("expired") ||
                /** @type {any} */ (error).message.includes("unauthorized")
            ) {
                exportUtils.clearGyazoAccessToken();
            }

            throw error;
        }
    },

    /**
     * Exports chart data as CSV
     * @param {any[]} chartData - Chart data array
     * @param {string} fieldName - Field name for the data
     * @param {string} filename - Download filename
     */
    async exportChartDataAsCSV(chartData, fieldName, filename = "chart-data.csv") {
        try {
            const headers = ["timestamp", fieldName],
             csvContent = [
                headers.join(","),
                ...chartData.map((/** @type {any} */ point) => `${point.x},${point.y}`),
            ].join("\n"),

             blob = new Blob([csvContent], { type: "text/csv;charset=utf-8;" }),
             link = document.createElement("a");
            link.href = URL.createObjectURL(blob);
            link.download = filename;
            document.body.appendChild(link);
            link.click();
            document.body.removeChild(link);
            showNotification(`Data exported as ${filename}`, "success");
        } catch (error) {
            console.error("Error exporting chart data as CSV:", error);
            showNotification("Failed to export chart data", "error");
        }
    },

    /**
     * Exports combined chart data as CSV
     * @param {any[]} charts - Array of Chart.js instances
     * @param {string} filename - Download filename
     */
    async exportCombinedChartsDataAsCSV(charts, filename = "combined-charts-data.csv") {
        try {
            if (!charts || charts.length === 0) {
                throw new Error("No charts provided");
            }

            // Get all unique timestamps
            const allTimestamps = new Set();
            charts.forEach((chart) => {
                const dataset = /** @type {any} */ (chart.data).datasets[0];
                if (dataset && dataset.data) {
                    dataset.data.forEach((/** @type {any} */ point) => allTimestamps.add(point.x));
                }
            });

            const timestamps = Array.from(allTimestamps).sort(),

            // Create headers
             headers = ["timestamp"];
            charts.forEach((chart) => {
                const dataset = /** @type {any} */ (chart.data).datasets[0],
                 fieldName = dataset?.label || `chart-${charts.indexOf(chart)}`;
                headers.push(fieldName);
            });

            // Create data rows
            const rows = [headers.join(",")];
            timestamps.forEach((timestamp) => {
                const row = [timestamp];
                charts.forEach((chart) => {
                    const dataset = /** @type {any} */ (chart.data).datasets[0],
                     point = dataset?.data?.find((/** @type {any} */ p) => p.x === timestamp);
                    row.push(point ? point.y : "");
                });
                rows.push(row.join(","));
            });

            const csvContent = rows.join("\n"),
             blob = new Blob([csvContent], { type: "text/csv;charset=utf-8;" }),
             link = document.createElement("a");
            link.href = URL.createObjectURL(blob);
            link.download = filename;
            document.body.appendChild(link);
            link.click();
            document.body.removeChild(link);

            showNotification(`Combined data exported as ${filename}`, "success");
        } catch (error) {
            console.error("Error exporting combined chart data as CSV:", error);
            showNotification("Failed to export combined chart data", "error");
        }
    },

    /**
     * Exports chart data as JSON
     * @param {any[]} chartData - Chart data array
     * @param {string} fieldName - Field name for the data
     * @param {string} filename - Download filename
     */
    async exportChartDataAsJSON(chartData, fieldName, filename = "chart-data.json") {
        try {
            const jsonData = {
                field: fieldName,
                data: chartData,
                exportedAt: new Date().toISOString(),
                totalPoints: chartData.length,
            },

             blob = new Blob([JSON.stringify(jsonData, null, 2)], { type: "application/json;charset=utf-8;" }),
             link = document.createElement("a");
            link.href = URL.createObjectURL(blob);
            link.download = filename;
            document.body.appendChild(link);
            link.click();
            document.body.removeChild(link);
            showNotification(`Data exported as ${filename}`, "success");
        } catch (error) {
            console.error("Error exporting chart data as JSON:", error);
            showNotification("Failed to export chart data", "error");
        }
    },

    /**
     * Exports all charts and data as a ZIP file
     * @param {any[]} charts - Array of Chart.js instances
     */
    async exportAllAsZip(charts) {
        try {
            if (!charts || charts.length === 0) {
                throw new Error("No charts provided");
            }
            if (typeof (/** @type {any} */ (window).JSZip) === "undefined") {
                throw new Error("JSZip library not loaded");
            }

            const zip = new /** @type {any} */ (window).JSZip(), // JSZip is loaded globally via script tag
             backgroundColor = exportUtils.getExportThemeBackground();

            // Add individual chart images
            for (let i = 0; i < charts.length; i++) {
                const chart = charts[i],
                 dataset = /** @type {any} */ (chart.data).datasets[0],
                 fieldName = dataset?.label || `chart-${i}`,
                 safeFieldName = fieldName.replace(/[^a-zA-Z0-9]/g, "-"),

                // Add chart image
                 canvas = document.createElement("canvas");
                canvas.width = chart.canvas.width;
                canvas.height = chart.canvas.height;
                const ctx = canvas.getContext("2d");

                if (backgroundColor !== "transparent") {
                    if (ctx) {
                        ctx.fillStyle = backgroundColor;
                    }
                    if (ctx) {
                        ctx.fillRect(0, 0, canvas.width, canvas.height);
                    }
                }

                if (ctx) {
                    ctx.drawImage(chart.canvas, 0, 0);
                }
                const imageData = canvas.toDataURL("image/png").split(",")[1];
                zip.file(`${safeFieldName}-chart.png`, imageData, { base64: true });

                // Add chart data as CSV
                if (dataset && dataset.data) {
                    const headers = ["timestamp", fieldName],
                     csvContent = [
                        headers.join(","),
                        ...dataset.data.map((/** @type {any} */ point) => `${point.x},${point.y}`),
                    ].join("\n");
                    zip.file(`${safeFieldName}-data.csv`, csvContent);
                }

                // Add chart data as JSON
                if (dataset && dataset.data) {
                    const jsonData = {
                        field: fieldName,
                        data: dataset.data,
                        exportedAt: new Date().toISOString(),
                        totalPoints: dataset.data.length,
                        chartType: chart.config.type,
                    };
                    zip.file(`${safeFieldName}-data.json`, JSON.stringify(jsonData, null, 2));
                }
            }

            // Add combined charts image
            if (charts.length > 1) {
                const combinedCanvas = document.createElement("canvas"),
                 ctx = combinedCanvas.getContext("2d"),

                 cols = Math.ceil(Math.sqrt(charts.length)),
                 rows = Math.ceil(charts.length / cols),
                 chartWidth = 800,
                 chartHeight = 400,
                 padding = 20;

                combinedCanvas.width = cols * chartWidth + (cols - 1) * padding;
                combinedCanvas.height = rows * chartHeight + (rows - 1) * padding;

                if (backgroundColor !== "transparent") {
                    if (ctx) {
                        ctx.fillStyle = backgroundColor;
                    }
                    if (ctx) {
                        ctx.fillRect(0, 0, combinedCanvas.width, combinedCanvas.height);
                    }
                }

                charts.forEach((/** @type {ChartJSInstance} */ chart, /** @type {number} */ index) => {
                    const col = index % cols,
                     row = Math.floor(index / cols),
                     x = col * (chartWidth + padding),
                     y = row * (chartHeight + padding),

                     tempCanvas = document.createElement("canvas");
                    tempCanvas.width = chartWidth;
                    tempCanvas.height = chartHeight;
                    const tempCtx = tempCanvas.getContext("2d");

                    if (backgroundColor !== "transparent") {
                        const tempCtx = tempCanvas.getContext("2d");
                        if (tempCtx) {
                            tempCtx.fillStyle = backgroundColor;
                        }
                        if (tempCtx) {
                            tempCtx.fillRect(0, 0, chartWidth, chartHeight);
                        }
                    }

                    if (tempCtx) {
                        tempCtx.drawImage(chart.canvas, 0, 0, chartWidth, chartHeight);
                    }
                    if (ctx) {
                        ctx.drawImage(tempCanvas, x, y);
                    }
                });

                const combinedImageData = combinedCanvas.toDataURL("image/png").split(",")[1];
                zip.file("combined-charts.png", combinedImageData, { base64: true });
            }

            // Add combined CSV data
            await this.addCombinedCSVToZip(zip, charts);

            // Add combined JSON data
            const allChartsData = {
                exportedAt: new Date().toISOString(),
                totalCharts: charts.length,
                charts: charts.map((chart, index) => {
                    const dataset = /** @type {any} */ (chart.data).datasets[0];
                    return {
                        field: dataset?.label || `chart-${index}`,
                        data: dataset?.data || [],
                        type: chart.config.type,
                        totalPoints: dataset?.data ? dataset.data.length : 0,
                    };
                }),
            };
            zip.file("combined-data.json", JSON.stringify(allChartsData, null, 2));

            // Generate and download ZIP
            const content = await zip.generateAsync({ type: "blob" }),
             link = document.createElement("a");
            link.href = URL.createObjectURL(content);
            link.download = `fitfile-charts-${new Date().toISOString().split("T")[0]}.zip`;
            document.body.appendChild(link);
            link.click();
            document.body.removeChild(link);

            showNotification(`ZIP file with ${charts.length} charts exported`, "success");
        } catch (error) {
            console.error("Error creating ZIP export:", error);
            showNotification("Failed to create ZIP export", "error");
        }
    },

    /**
     * Helper method to add combined CSV data to ZIP
     * @param {any} zip - JSZip instance
     * @param {any[]} charts - Array of Chart.js instances
     */
    async addCombinedCSVToZip(zip, charts) {
        try {
            const allTimestamps = new Set();
            charts.forEach((chart) => {
                const dataset = /** @type {any} */ (chart.data).datasets[0];
                if (dataset && dataset.data) {
                    dataset.data.forEach((/** @type {any} */ point) => allTimestamps.add(point.x));
                }
            });

            const timestamps = Array.from(allTimestamps).sort(),

             headers = ["timestamp"];
            charts.forEach((chart) => {
                const dataset = /** @type {any} */ (chart.data).datasets[0],
                 fieldName = dataset?.label || `chart-${charts.indexOf(chart)}`;
                headers.push(fieldName);
            });

            const rows = [headers.join(",")];
            timestamps.forEach((timestamp) => {
                const row = [timestamp];
                charts.forEach((chart) => {
                    const dataset = /** @type {any} */ (chart.data).datasets[0],
                     point = dataset?.data?.find((/** @type {any} */ p) => p.x === timestamp);
                    row.push(point ? point.y : "");
                });
                rows.push(row.join(","));
            });

            const csvContent = rows.join("\n");
            zip.file("combined-data.csv", csvContent);
        } catch (error) {
            console.error("Error adding combined CSV to ZIP:", error);
        }
    },

    /**
     * Prints the chart with theme background
     * @param {ChartJSInstance} chart - Chart.js instance
     */ async printChart(chart) {
        try {
            const backgroundColor = exportUtils.getExportThemeBackground(),
             printWindow = window.open("", "_blank"),

            // Create canvas with theme background
             canvas = document.createElement("canvas");
            canvas.width = chart.canvas.width;
            canvas.height = chart.canvas.height;
            const ctx = canvas.getContext("2d");

            if (backgroundColor !== "transparent") {
                if (ctx) {
                    ctx.fillStyle = backgroundColor;
                }
                if (ctx) {
                    ctx.fillRect(0, 0, canvas.width, canvas.height);
                }
            }

            if (ctx) {
                ctx.drawImage(chart.canvas, 0, 0);
            }
            const imgData = canvas.toDataURL("image/png", 1.0);

            if (printWindow) {
                printWindow.document.write(`
				<html>
					<head>
						<title>Chart Print</title>
						<style>
							body { margin: 0; display: flex; justify-content: center; align-items: center; min-height: 100vh; }
							img { max-width: 100%; max-height: 100%; }
						</style>
					</head>
					<body>
						<img src="${imgData}" alt="Chart" />
					</body>
				</html>
			`);

                printWindow.document.close();
            }
            if (printWindow) {
                printWindow.focus();
            }
            setTimeout(() => {
                if (printWindow) {
                    printWindow.print();
                }
                if (printWindow) {
                    printWindow.close();
                }
            }, 250);

            showNotification("Chart sent to printer", "success");
        } catch (error) {
            console.error("Error printing chart:", error);
            showNotification("Failed to print chart", "error");
        }
    },

    /**
     * Prints multiple charts in a combined format
     * @param {any[]} charts - Array of Chart.js instances
     */
    printCombinedCharts(charts) {
        try {
            if (!charts || charts.length === 0) {
                showNotification("No charts available to print", "warning");
                return;
            }

            const backgroundColor = exportUtils.getExportThemeBackground(),
             printWindow = window.open("", "_blank");
            let htmlContent = `
				<html>
					<head>
						<title>Charts Print</title>
						<style>
							body {
								margin: 20px;
								font-family: Arial, sans-serif;
								background: ${backgroundColor === "transparent" ? "#ffffff" : backgroundColor};
								color: ${backgroundColor === "#1a1a1a" ? "#ffffff" : "#000000"};
							}
							.chart {
								page-break-inside: avoid;
								margin-bottom: 30px;
								text-align: center;
							}
							.chart img {
								max-width: 100%;
								height: auto;
							}
							.chart h3 {
								margin: 0 0 10px 0;
								color: ${backgroundColor === "#1a1a1a" ? "#ffffff" : "#333"};
							}
							@media print {
								.chart { page-break-after: always; }
								.chart:last-child { page-break-after: avoid; }
							}
						</style>
					</head>
					<body>
						<h1>FIT File Charts</h1>
			`;

            charts.forEach((/** @type {ChartJSInstance} */ chart, /** @type {number} */ index) => {
                const dataset = /** @type {any} */ (chart.data).datasets[0],
                 fieldName = dataset?.label || `Chart ${index + 1}`,

                // Create canvas with theme background
                 canvas = document.createElement("canvas");
                canvas.width = chart.canvas.width;
                canvas.height = chart.canvas.height;
                const ctx = canvas.getContext("2d");

                if (backgroundColor !== "transparent") {
                    if (ctx) {
                        ctx.fillStyle = backgroundColor;
                    }
                    if (ctx) {
                        ctx.fillRect(0, 0, canvas.width, canvas.height);
                    }
                }

                if (ctx) {
                    ctx.drawImage(chart.canvas, 0, 0);
                }
                const imgData = canvas.toDataURL("image/png", 1.0);

                htmlContent += `
					<div class="chart">
						<h3>${fieldName}</h3>
						<img src="${imgData}" alt="${fieldName} Chart" />
					</div>
				`;
            });

            htmlContent += "</body></html>";

            if (printWindow) {
                printWindow.document.write(htmlContent);
                printWindow.document.close();
            }
            if (printWindow) {
                printWindow.focus();
            }
            setTimeout(() => {
                if (printWindow) {
                    printWindow.print();
                }
                if (printWindow) {
                    printWindow.close();
                }
            }, 500);

            showNotification("Charts sent to printer", "success");
        } catch (error) {
            console.error("Error printing combined charts:", error);
            showNotification("Failed to print charts", "error");
        }
    },
    /**
     * Shares charts as URL with image upload to Gyazo
     */
    async shareChartsToGyazo() {
        showChartSelectionModal(
            "share to Gyazo",
            // Single chart callback
            async (/** @type {ChartJSInstance} */ chart) => {
                try {
                    if (!exportUtils.isValidChart(chart)) {
                        showNotification("Invalid chart provided", "error");
                        return;
                    }

                    showNotification("Uploading chart to Gyazo...", "info");

                    const backgroundColor = exportUtils.getExportThemeBackground(),

                     canvas = document.createElement("canvas");
                    canvas.width = chart.canvas.width;
                    canvas.height = chart.canvas.height;
                    const ctx = canvas.getContext("2d");

                    if (backgroundColor !== "transparent") {
                        if (ctx) {
                            ctx.fillStyle = backgroundColor;
                        }
                        if (ctx) {
                            ctx.fillRect(0, 0, canvas.width, canvas.height);
                        }
                    }

                    if (ctx) {
                        ctx.drawImage(chart.canvas, 0, 0);
                    }
                    const base64Image = canvas.toDataURL("image/png", 1.0),

                     gyazoUrl = await exportUtils.uploadToGyazo(base64Image);

                    // Copy URL to clipboard
                    await navigator.clipboard.writeText(gyazoUrl);
                    showNotification("Chart uploaded to Gyazo! URL copied to clipboard", "success");
                } catch (error) {
                    console.error("Error sharing single chart to Gyazo:", error);
                    if (/** @type {any} */ (error).message.includes("Gyazo access token not configured")) {
                        showNotification(
                            "Gyazo access token not configured. Please update the exportUtils.uploadToGyazo function with your Gyazo access token.",
                            "error"
                        );
                    } else {
                        showNotification("Failed to share chart to Gyazo. Please try again.", "error");
                    }
                }
            },
            // Combined charts callback
            async (/** @type {ChartJSInstance[]} */ charts) => {
                try {
                    if (!charts || charts.length === 0) {
                        showNotification("No charts available to share", "warning");
                        return;
                    }

                    showNotification("Uploading combined charts to Gyazo...", "info");

                    const backgroundColor = exportUtils.getExportThemeBackground(),
                     combinedCanvas = document.createElement("canvas"),
                     ctx = combinedCanvas.getContext("2d"),

                     cols = Math.ceil(Math.sqrt(charts.length)),
                     rows = Math.ceil(charts.length / cols),
                     chartWidth = 1000,
                     chartHeight = 400,
                     padding = 20;

                    combinedCanvas.width = cols * chartWidth + (cols - 1) * padding;
                    combinedCanvas.height = rows * chartHeight + (rows - 1) * padding;

                    if (backgroundColor !== "transparent") {
                        if (ctx) {
                            ctx.fillStyle = backgroundColor;
                        }
                        if (ctx) {
                            ctx.fillRect(0, 0, combinedCanvas.width, combinedCanvas.height);
                        }
                    }

                    charts.forEach((/** @type {ChartJSInstance} */ chart, /** @type {number} */ index) => {
                        const col = index % cols,
                         row = Math.floor(index / cols),
                         x = col * (chartWidth + padding),
                         y = row * (chartHeight + padding),

                         tempCanvas = document.createElement("canvas");
                        tempCanvas.width = chartWidth;
                        tempCanvas.height = chartHeight;
                        const tempCtx = tempCanvas.getContext("2d");

                        if (backgroundColor !== "transparent") {
                            const tempCtx = tempCanvas.getContext("2d");
                            if (tempCtx) {
                                tempCtx.fillStyle = backgroundColor;
                            }
                            if (tempCtx) {
                                tempCtx.fillRect(0, 0, chartWidth, chartHeight);
                            }
                        }

                        if (tempCtx) {
                            tempCtx.drawImage(chart.canvas, 0, 0, chartWidth, chartHeight);
                        }
                        if (ctx) {
                            ctx.drawImage(tempCanvas, x, y);
                        }
                    });

                    const base64Image = combinedCanvas.toDataURL("image/png", 1.0),
                     gyazoUrl = await exportUtils.uploadToGyazo(base64Image);

                    // Copy URL to clipboard
                    await navigator.clipboard.writeText(gyazoUrl);
                    showNotification("Combined charts uploaded to Gyazo! URL copied to clipboard", "success");
                } catch (error) {
                    console.error("Error sharing combined charts to Gyazo:", error);
                    if (/** @type {any} */ (error).message.includes("Gyazo access token not configured")) {
                        showNotification(
                            "Gyazo access token not configured. Please update the exportUtils.uploadToGyazo function with your Gyazo access token.",
                            "error"
                        );
                    } else {
                        showNotification("Failed to share charts to Gyazo. Please try again.", "error");
                    }
                }
            }
        );
    },

    /**
     * Shares charts as URL with image upload to Imgur
     */
    async shareChartsAsURL() {
        showChartSelectionModal(
            "share URL",
            // Single chart callback
            async (/** @type {ChartJSInstance} */ chart) => {
                try {
                    if (!exportUtils.isValidChart(chart)) {
                        showNotification("Invalid chart provided", "error");
                        return;
                    }

                    showNotification("Uploading chart to Imgur...", "info");

                    const backgroundColor = exportUtils.getExportThemeBackground(),

                     canvas = document.createElement("canvas");
                    canvas.width = chart.canvas.width;
                    canvas.height = chart.canvas.height;
                    const ctx = canvas.getContext("2d");

                    if (backgroundColor !== "transparent") {
                        if (ctx) {
                            ctx.fillStyle = backgroundColor;
                        }
                        if (ctx) {
                            ctx.fillRect(0, 0, canvas.width, canvas.height);
                        }
                    }

                    if (ctx) {
                        ctx.drawImage(chart.canvas, 0, 0);
                    }
                    const base64Image = canvas.toDataURL("image/png", 1.0),

                     imgurUrl = await exportUtils.uploadToImgur(base64Image);

                    // Copy URL to clipboard
                    await navigator.clipboard.writeText(imgurUrl);
                    showNotification("Chart uploaded! URL copied to clipboard", "success");
                } catch (error) {
                    console.error("Error sharing single chart as URL:", error);
                    if (/** @type {any} */ (error).message.includes("Imgur client ID not configured")) {
                        showNotification(
                            "Imgur client ID not configured. Please update the exportUtils.uploadToImgur function with your Imgur client ID.",
                            "error"
                        );
                    } else {
                        showNotification("Failed to share chart. Please try again.", "error");
                    }
                }
            },
            // Combined charts callback
            async (/** @type {ChartJSInstance[]} */ charts) => {
                try {
                    if (!charts || charts.length === 0) {
                        showNotification("No charts available to share", "warning");
                        return;
                    }

                    showNotification("Uploading combined charts to Imgur...", "info");

                    const backgroundColor = exportUtils.getExportThemeBackground(),
                     combinedCanvas = document.createElement("canvas"),
                     ctx = combinedCanvas.getContext("2d"),

                     cols = Math.ceil(Math.sqrt(charts.length)),
                     rows = Math.ceil(charts.length / cols),
                     chartWidth = 800,
                     chartHeight = 400,
                     padding = 20;

                    combinedCanvas.width = cols * chartWidth + (cols - 1) * padding;
                    combinedCanvas.height = rows * chartHeight + (rows - 1) * padding;

                    if (backgroundColor !== "transparent") {
                        if (ctx) {
                            ctx.fillStyle = backgroundColor;
                        }
                        if (ctx) {
                            ctx.fillRect(0, 0, combinedCanvas.width, combinedCanvas.height);
                        }
                    }

                    charts.forEach((/** @type {ChartJSInstance} */ chart, /** @type {number} */ index) => {
                        const col = index % cols,
                         row = Math.floor(index / cols),
                         x = col * (chartWidth + padding),
                         y = row * (chartHeight + padding),

                         tempCanvas = document.createElement("canvas");
                        tempCanvas.width = chartWidth;
                        tempCanvas.height = chartHeight;
                        const tempCtx = tempCanvas.getContext("2d");

                        if (backgroundColor !== "transparent") {
                            const tempCtx = tempCanvas.getContext("2d");
                            if (tempCtx) {
                                tempCtx.fillStyle = backgroundColor;
                            }
                            if (tempCtx) {
                                tempCtx.fillRect(0, 0, chartWidth, chartHeight);
                            }
                        }

                        if (tempCtx) {
                            tempCtx.drawImage(chart.canvas, 0, 0, chartWidth, chartHeight);
                        }
                        if (ctx) {
                            ctx.drawImage(tempCanvas, x, y);
                        }
                    });

                    const base64Image = combinedCanvas.toDataURL("image/png", 1.0),
                     imgurUrl = await exportUtils.uploadToImgur(base64Image);

                    // Copy URL to clipboard
                    await navigator.clipboard.writeText(imgurUrl);
                    showNotification("Combined charts uploaded! URL copied to clipboard", "success");
                } catch (error) {
                    console.error("Error sharing combined charts as URL:", error);
                    if (/** @type {any} */ (error).message.includes("Imgur client ID not configured")) {
                        showNotification(
                            "Imgur client ID not configured. Please update the exportUtils.uploadToImgur function with your Imgur client ID.",
                            "error"
                        );
                    } else {
                        showNotification("Failed to share charts. Please try again.", "error");
                    }
                }
            }
        );
    },

    /**
     * Checks if user is authenticated with Gyazo
     * @returns {boolean} True if authenticated, false otherwise
     */
    isGyazoAuthenticated() {
        const token = exportUtils.getGyazoAccessToken();
        console.log("[Gyazo] Checking authentication status. Token exists:", Boolean(token));
        return Boolean(token);
    },

    /**
     * Shows Gyazo account management modal with credentials setup
     */
    showGyazoAccountManager() {
<<<<<<< HEAD
        const isAuthenticated = exportUtils.isGyazoAuthenticated(),
         config = exportUtils.getGyazoConfig(),
         hasCredentials = Boolean((config).clientId && /** @type {any} */ (config).clientSecret),
=======
        const isAuthenticated = exportUtils.isGyazoAuthenticated();
        const config = exportUtils.getGyazoConfig();
        const hasCredentials = !!(/** @type {any} */ ((config).clientId && /** @type {any} */ (config).clientSecret));
>>>>>>> 1266cc11

        // Create modal overlay
         overlay = document.createElement("div");
        overlay.style.cssText = `
            position: fixed;
            top: 0;
            left: 0;
            width: 100%;
            height: 100%;
            background: var(--color-overlay-bg);
            backdrop-filter: blur(8px);
            display: flex;
            justify-content: center;
            align-items: center;
            z-index: 10000;
        `;

        // Create modal content
        const modal = document.createElement("div");
        modal.className = "gyazo-account-manager-modal";
        modal.style.cssText = `
            background: var(--color-modal-bg);
            border-radius: var(--border-radius);
            padding: 24px;
            max-width: 500px;
            width: 90%;
            max-height: 80vh;
            overflow-y: auto;
            border: 1px solid var(--color-glass-border);
            box-shadow: var(--color-box-shadow);
        `;

        modal.innerHTML = `
            <h3 style="margin: 0 0 16px 0; color: var(--color-modal-fg); text-align: center;">
            📸 Gyazo Settings
            </h3>

            <!-- Status Section -->
            <div style="margin-bottom: 20px; text-align: center;">
            <div style="margin-bottom: 12px;">
                <span id="auth-status" style="
                display: inline-block;
                padding: 4px 12px;
                border-radius: 16px;
                font-size: 12px;
                font-weight: 600;
                background: ${isAuthenticated ? "var(--color-success)" : "var(--color-error)"};
                color: white;
                ">
                ${isAuthenticated ? "✅ Connected" : "❌ Not Connected"}
                </span>
            </div>
            <div style="margin-bottom: 12px;">
                <span id="creds-status" style="
                display: inline-block;
                padding: 4px 12px;
                border-radius: 16px;
                font-size: 12px;
                font-weight: 600;
                background: ${hasCredentials ? "var(--color-success)" : "var(--color-warning)"};
                color: white;
                ">
                ${hasCredentials ? "🔑 Credentials Ready" : "🔑 Using Default Credentials"}
                </span>
            </div>
            </div>

            <!-- Simple Setup Instructions -->
            <div style="margin-bottom: 20px; padding: 16px; background: var(--color-glass); border-radius: 8px;">
            <h4 style="margin: 0 0 12px 0; color: var(--color-accent); font-size: 14px;">
                🚀 Getting Started
            </h4>
            <p style="margin: 0; color: var(--color-fg); font-size: 14px; line-height: 1.5;">
                Simply click the <strong>"Connect to Gyazo"</strong> button below and log in with your Gyazo account.
                No additional setup required!
            </p>
            </div>

            <!-- Advanced Options (Collapsible) -->
            <details style="margin-bottom: 20px;">
            <summary style="
                color: var(--color-fg-alt);
                font-size: 13px;
                cursor: pointer;
                padding: 8px 0;
                border-bottom: 1px solid var(--color-border);
            ">
                🔧 Advanced: Use Custom Credentials
            </summary>
            <div style="margin-top: 16px; padding: 12px; background: var(--color-glass); border-radius: 8px;">
                <p style="margin: 0 0 12px 0; color: var(--color-fg); font-size: 12px; line-height: 1.4;">
                For advanced users who want to use their own Gyazo application:
                </p>
                <ol style="margin: 0 0 16px 0; padding-left: 20px; color: var(--color-fg); font-size: 12px; line-height: 1.4;">
                <li>Create an app at <a href="https://gyazo.com/oauth/applications" target="_blank" style="color: var(--color-accent);">Gyazo Developer Applications</a></li>
                <li>Use redirect URI: <code style="background: var(--color-glass); padding: 2px 4px; border-radius: 4px;">http://localhost:3000/gyazo/callback</code></li>
                <li>Enter your credentials below</li>
                </ol>

                <div style="margin-bottom: 12px;">
                <label style="display: block; margin-bottom: 6px; color: var(--color-fg); font-weight: 600; font-size: 12px;">
                    Client ID:
                </label>
                <input type="text" id="gyazo-client-id" placeholder="Enter your Gyazo Client ID"
                       value="${/** @type {any} */ (config).clientId}" style="
                    width: 100%;
                    padding: 8px 10px;
                    border-radius: 6px;
                    border: 1px solid var(--color-border);
                    background: var(--color-glass);
                    color: var(--color-fg);
                    font-size: 12px;
                    box-sizing: border-box;
                    font-family: monospace;
                ">
                </div>
                <div style="margin-bottom: 12px;">
                <label style="display: block; margin-bottom: 6px; color: var(--color-fg); font-weight: 600; font-size: 12px;">
                    Client Secret:
                </label>
                <input type="password" id="gyazo-client-secret" placeholder="Enter your Gyazo Client Secret"
                       value="${/** @type {any} */ (config).clientSecret}" style="
                    width: 100%;
                    padding: 8px 10px;
                    border-radius: 6px;
                    border: 1px solid var(--color-border);
                    background: var(--color-glass);
                    color: var(--color-fg);
                    font-size: 12px;
                    box-sizing: border-box;
                    font-family: monospace;
                ">
                </div>
                <button id="save-credentials" style="
                width: 100%;
                padding: 8px;
                background: var(--color-accent);
                border: none;
                border-radius: 6px;
                color: var(--color-fg-alt);
                font-size: 12px;
                font-weight: 600;
                cursor: pointer;
                transition: var(--transition-smooth);
                ">
                💾 Save Custom Credentials
                </button>
            </div>
            </details>

            <!-- Account Actions -->
            <div style="display: flex; flex-direction: column; gap: 8px;">
            <button id="gyazo-connect" style="
                width: 100%;
                padding: 12px;
                background: var(--color-success);
                border: none;
                border-radius: 8px;
                color: white;
                font-size: 14px;
                font-weight: 600;
                cursor: pointer;
                transition: var(--transition-smooth);
                display: ${!isAuthenticated ? "block" : "none"};
            ">
                🔗 Connect to Gyazo
            </button>

            <button id="gyazo-disconnect" style="
                width: 100%;
                padding: 12px;
                background: var(--color-error);
                border: none;
                border-radius: 8px;
                color: white;
                font-size: 14px;
                font-weight: 600;
                cursor: pointer;
                transition: var(--transition-smooth);
                display: ${isAuthenticated ? "block" : "none"};
            ">
                🔌 Disconnect Account
            </button>

            <button id="clear-all-data" style="
                width: 100%;
                padding: 12px;
                background: var(--color-warning);
                border: none;
                border-radius: 8px;
                color: white;
                font-size: 14px;
                font-weight: 600;
                cursor: pointer;
                transition: var(--transition-smooth);
            ">
                🗑️ Clear All Data
            </button>

            <button id="gyazo-close" style="
                width: 100%;
                padding: 12px;
                background: var(--color-border-light);
                border: 1px solid var(--color-border);
                border-radius: 8px;
                color: var(--color-fg-alt);
                font-size: 14px;
                cursor: pointer;
                transition: var(--transition-smooth);
            ">
                Close
            </button>
            </div>
        `;

        // Event handlers
        const clientIdInput = modal.querySelector("#gyazo-client-id"),
         clientSecretInput = modal.querySelector("#gyazo-client-secret"),
         saveCredsBtn = modal.querySelector("#save-credentials"),
         connectBtn = modal.querySelector("#gyazo-connect"),
         disconnectBtn = modal.querySelector("#gyazo-disconnect"),
         clearDataBtn = modal.querySelector("#clear-all-data"),
         closeBtn = modal.querySelector("#gyazo-close");

        // Save credentials
        if (saveCredsBtn) {
            saveCredsBtn.addEventListener("click", () => {
                const clientId = /** @type {HTMLInputElement} */ (clientIdInput)?.value.trim(),
                 clientSecret = /** @type {HTMLInputElement} */ (clientSecretInput)?.value.trim();

                if (!clientId || !clientSecret) {
                    showNotification("Please enter both Client ID and Client Secret", "error");
                    return;
                }

                exportUtils.setGyazoConfig(clientId, clientSecret);
                showNotification("Gyazo credentials saved successfully!", "success");

                // Update the status in the current modal
                exportUtils.updateGyazoAuthStatus(modal);
            });
        }

        // Connect to Gyazo
        if (connectBtn) {
            connectBtn.addEventListener("click", async () => {
                try {
                    await exportUtils.authenticateWithGyazo();
                    // Update the status in the current modal
                    exportUtils.updateGyazoAuthStatus(modal);
                    showNotification("Gyazo account connected successfully!", "success");
                } catch (error) {
                    showNotification(`Failed to connect Gyazo account: ${/** @type {any} */ (error).message}`, "error");
                }
            });
        }

        // Disconnect from Gyazo
        if (disconnectBtn) {
            disconnectBtn.addEventListener("click", () => {
                exportUtils.clearGyazoAccessToken();
                // Update the status in the current modal
                exportUtils.updateGyazoAuthStatus(modal);
                showNotification("Gyazo account disconnected", "info");
            });
        }

        // Clear all data
        if (clearDataBtn) {
            clearDataBtn.addEventListener("click", () => {
                if (
                    confirm(
                        "Are you sure you want to clear all Gyazo data? This will remove your credentials and disconnect your account."
                    )
                ) {
                    exportUtils.clearGyazoConfig();
                    document.body.removeChild(overlay);
                    showNotification("All Gyazo data cleared", "info");
                }
            });
        }

        // Close modal
        if (closeBtn) {
            closeBtn.addEventListener("click", () => {
                document.body.removeChild(overlay);
            });
        }

        // ESC key handler
        const handleEscape = (/** @type {any} */ e) => {
            if (e.key === "Escape") {
                document.body.removeChild(overlay);
                document.removeEventListener("keydown", handleEscape);
            }
        };
        document.addEventListener("keydown", handleEscape);

        // Click outside to close
        overlay.addEventListener("click", (/** @type {any} */ e) => {
            if (e.target === overlay) {
                document.body.removeChild(overlay);
            }
        });

        overlay.appendChild(modal);
        document.body.appendChild(overlay);
    },

    /**
     * Shows Gyazo configuration setup guide
     */
    showGyazoSetupGuide() {
        const overlay = document.createElement("div");
        overlay.style.cssText = `
            position: fixed;
            top: 0;
            left: 0;
            width: 100%;
            height: 100%;
            background: var(--color-overlay-bg);
            backdrop-filter: blur(8px);
            display: flex;
            justify-content: center;
            align-items: center;
            z-index: 10000;
        `;

        const modal = document.createElement("div");
        modal.style.cssText = `
            background: var(--color-modal-bg);
            border-radius: var(--border-radius);
            padding: 24px;
            max-width: 600px;
            width: 90%;
            max-height: 80vh;
            overflow-y: auto;
            border: 1px solid var(--color-glass-border);
            box-shadow: var(--color-box-shadow);
        `;

        modal.innerHTML = `
            <h3 style="margin: 0 0 16px 0; color: var(--color-modal-fg); text-align: center;">
                🔧 Gyazo Setup Guide
            </h3>
            <div style="color: var(--color-fg); line-height: 1.6;">
                <p><strong>To enable Gyazo integration, you need to:</strong></p>
                <ol style="margin: 16px 0; padding-left: 20px;">
                    <li>Visit <a href="https://gyazo.com/oauth/applications" target="_blank" style="color: var(--color-accent);">Gyazo Developer Applications</a></li>
                    <li>Create a new application with these settings:
                        <ul style="margin: 8px 0; padding-left: 20px;">
                            <li><strong>Application Name:</strong> FitFileViewer</li>
                            <li><strong>Redirect URI:</strong> <code style="background: var(--color-glass); padding: 2px 4px; border-radius: 4px;">http://localhost:3000/gyazo/callback</code></li>
                        </ul>
                    </li>
                    <li>Copy your <strong>Client ID</strong> and <strong>Client Secret</strong></li>
                    <li>Update the exportUtils.gyazoConfig in the source code:
                        <pre style="
                            background: var(--color-glass);
                            padding: 12px;
                            border-radius: 8px;
                            font-size: 12px;
                            margin: 8px 0;
                            overflow-x: auto;
                            color: var(--color-fg);
                        ">gyazoConfig: {
    clientId: 'YOUR_ACTUAL_CLIENT_ID',
    clientSecret: 'YOUR_ACTUAL_CLIENT_SECRET',
    // ... rest of config
}</pre>
                    </li>
                    <li>Restart the application</li>
                </ol>
                <div style="
                    background: var(--color-warning-bg);
                    border: 1px solid var(--color-warning);
                    border-radius: 8px;
                    padding: 12px;
                    margin: 16px 0;
                ">
                    <strong>⚠️ Security Note:</strong> Keep your Client Secret secure and never expose it in public code repositories.
                </div>
            </div>
            <button id="setup-close" style="
                width: 100%;
                padding: 12px;
                background: var(--color-accent);
                border: none;
                border-radius: 8px;
                color: var(--color-fg-alt);
                font-size: 14px;
                font-weight: 600;
                cursor: pointer;
                transition: var(--transition-smooth);
                margin-top: 16px;
            ">
                Got it!
            </button>
        `;

        const closeBtn = modal.querySelector("#setup-close");
        if (closeBtn) {
            closeBtn.addEventListener("click", () => {
                document.body.removeChild(overlay);
            });
        }

        // ESC key and click outside handlers
        const handleEscape = (/** @type {any} */ e) => {
            if (e.key === "Escape") {
                document.body.removeChild(overlay);
                document.removeEventListener("keydown", handleEscape);
            }
        };
        document.addEventListener("keydown", handleEscape);

        overlay.addEventListener("click", (/** @type {any} */ e) => {
            if (e.target === overlay) {
                document.body.removeChild(overlay);
            }
        });

        overlay.appendChild(modal);
        document.body.appendChild(overlay);
    },

    /**
     * Updates the authentication status in the Gyazo account manager modal
     * @param {HTMLElement} modal - The modal element containing status indicators
     */
    updateGyazoAuthStatus(modal) {
<<<<<<< HEAD
        const isAuthenticated = exportUtils.isGyazoAuthenticated(),
         config = exportUtils.getGyazoConfig(),
         hasCredentials = Boolean((config).clientId && /** @type {any} */ (config).clientSecret),
=======
        const isAuthenticated = exportUtils.isGyazoAuthenticated();
        const config = exportUtils.getGyazoConfig();
        const hasCredentials = !!(/** @type {any} */ ((config).clientId && /** @type {any} */ (config).clientSecret));
>>>>>>> 1266cc11

        // Update auth status
         authStatus = modal.querySelector("#auth-status");
        if (authStatus) {
            /** @type {HTMLElement} */ (authStatus).style.background = isAuthenticated
                ? "var(--color-success)"
                : "var(--color-error)";
            authStatus.textContent = isAuthenticated ? "✅ Connected" : "❌ Not Connected";
        }

        // Update credentials status
        const credsStatus = modal.querySelector("#creds-status");
        if (credsStatus) {
            /** @type {HTMLElement} */ (credsStatus).style.background = hasCredentials
                ? "var(--color-success)"
                : "var(--color-warning)";
            credsStatus.textContent = hasCredentials ? "🔑 Credentials Saved" : "⚠️ Credentials Needed";
        }

        // Update action buttons visibility
        const connectBtn = modal.querySelector("#gyazo-connect"),
         disconnectBtn = modal.querySelector("#gyazo-disconnect");

        if (connectBtn) {
            /** @type {HTMLElement} */ (connectBtn).style.display =
                hasCredentials && !isAuthenticated ? "block" : "none";
        }

        if (disconnectBtn) {
            /** @type {HTMLElement} */ (disconnectBtn).style.display = isAuthenticated ? "block" : "none";
        }

        console.log("[Gyazo] Status updated - Auth:", isAuthenticated, "Creds:", hasCredentials);
    },
}; // Global export functions for the settings panel<|MERGE_RESOLUTION|>--- conflicted
+++ resolved
@@ -417,9 +417,9 @@
             const data = await response.json();
             if (data.success) {
                 return data.data.link;
-            } 
+            }
                 throw new Error("Imgur upload failed");
-            
+
         } catch (error) {
             console.error("Error uploading to Imgur:", error);
             throw error;
@@ -921,9 +921,9 @@
             const data = await response.json();
             if (data.access_token) {
                 return data;
-            } 
+            }
                 throw new Error("No access token returned from Gyazo");
-            
+
         } catch (error) {
             console.error("Error exchanging code for token:", error);
             throw error;
@@ -978,9 +978,9 @@
                 return data.permalink_url;
             } else if (data.url) {
                 return data.url;
-            } 
+            }
                 throw new Error("No URL returned from Gyazo upload");
-            
+
         } catch (error) {
             console.error("Error uploading to Gyazo:", error);
 
@@ -1765,15 +1765,9 @@
      * Shows Gyazo account management modal with credentials setup
      */
     showGyazoAccountManager() {
-<<<<<<< HEAD
         const isAuthenticated = exportUtils.isGyazoAuthenticated(),
          config = exportUtils.getGyazoConfig(),
          hasCredentials = Boolean((config).clientId && /** @type {any} */ (config).clientSecret),
-=======
-        const isAuthenticated = exportUtils.isGyazoAuthenticated();
-        const config = exportUtils.getGyazoConfig();
-        const hasCredentials = !!(/** @type {any} */ ((config).clientId && /** @type {any} */ (config).clientSecret));
->>>>>>> 1266cc11
 
         // Create modal overlay
          overlay = document.createElement("div");
@@ -2205,15 +2199,9 @@
      * @param {HTMLElement} modal - The modal element containing status indicators
      */
     updateGyazoAuthStatus(modal) {
-<<<<<<< HEAD
         const isAuthenticated = exportUtils.isGyazoAuthenticated(),
          config = exportUtils.getGyazoConfig(),
          hasCredentials = Boolean((config).clientId && /** @type {any} */ (config).clientSecret),
-=======
-        const isAuthenticated = exportUtils.isGyazoAuthenticated();
-        const config = exportUtils.getGyazoConfig();
-        const hasCredentials = !!(/** @type {any} */ ((config).clientId && /** @type {any} */ (config).clientSecret));
->>>>>>> 1266cc11
 
         // Update auth status
          authStatus = modal.querySelector("#auth-status");
